import uuid
from unittest.mock import AsyncMock

import pytest
from sqlalchemy.ext.asyncio import AsyncSession

from praxis.backend.models.enums.workcell import WorkcellStatusEnum
from praxis.backend.models.pydantic_internals.filters import SearchFilters
from praxis.backend.models.pydantic_internals.workcell import WorkcellCreate, WorkcellUpdate
from praxis.backend.services.workcell import workcell_service


@pytest.mark.asyncio
async def test_create_workcell(db_session: AsyncSession):
    """Test creating a new workcell."""
    workcell_in = WorkcellCreate(
        name="Test Workcell",
        description="A test workcell",
        physical_location="Lab 1",
        status=WorkcellStatusEnum.AVAILABLE,
    )
    workcell = await workcell_service.create(db=db_session, obj_in=workcell_in)

    assert workcell.name == "Test Workcell"
    assert workcell.accession_id is not None
    assert workcell.created_at is not None

@pytest.mark.asyncio
async def test_get_workcell(db_session: AsyncSession):
    """Test retrieving a workcell by ID."""
    workcell_in = WorkcellCreate(name="Get Workcell")
    created_workcell = await workcell_service.create(db=db_session, obj_in=workcell_in)

    retrieved_workcell = await workcell_service.get(db=db_session, accession_id=created_workcell.accession_id)
    assert retrieved_workcell is not None
    assert retrieved_workcell.accession_id == created_workcell.accession_id
    assert retrieved_workcell.name == "Get Workcell"

@pytest.mark.asyncio
async def test_get_multi_workcells(db_session: AsyncSession):
    """Test listing workcells."""
    # Create two workcells
    await workcell_service.create(db=db_session, obj_in=WorkcellCreate(name="Workcell A"))
    await workcell_service.create(db=db_session, obj_in=WorkcellCreate(name="Workcell B"))

    filters = SearchFilters()
    workcells = await workcell_service.get_multi(db=db_session, filters=filters)

    assert len(workcells) >= 2
    names = [w.name for w in workcells]
    assert "Workcell A" in names
    assert "Workcell B" in names

@pytest.mark.asyncio
async def test_update_workcell_partial(db_session: AsyncSession):
    """Test partially updating a workcell."""
    workcell_in = WorkcellCreate(
        name="Partial Update",
        description="Initial Description",
        status=WorkcellStatusEnum.AVAILABLE
    )
    created_workcell = await workcell_service.create(db=db_session, obj_in=workcell_in)

    # Partially update only the name
    update_data = WorkcellUpdate(name="Partially Updated Name")
    updated_workcell = await workcell_service.update(
        db=db_session,
        db_obj=created_workcell,
<<<<<<< HEAD
        obj_in=update_data,
=======
        obj_in=update_data.model_dump(exclude_unset=True)
>>>>>>> d78493e0
    )

    assert updated_workcell.name == "Partially Updated Name"
    # Ensure other fields remain unchanged
    assert updated_workcell.description == "Initial Description"
    assert updated_workcell.status == WorkcellStatusEnum.AVAILABLE.value

    # Verify persistence
    refetched = await workcell_service.get(db=db_session, accession_id=created_workcell.accession_id)
    assert refetched.name == "Partially Updated Name"
    assert refetched.description == "Initial Description"
    assert refetched.status == WorkcellStatusEnum.AVAILABLE.value

@pytest.mark.asyncio
async def test_remove_workcell(db_session: AsyncSession):
    """Test removing a workcell."""
    workcell_in = WorkcellCreate(name="Remove Workcell")
    created_workcell = await workcell_service.create(db=db_session, obj_in=workcell_in)

    removed = await workcell_service.remove(db=db_session, accession_id=created_workcell.accession_id)
    assert removed is not None
    assert removed.accession_id == created_workcell.accession_id

    # Verify it's gone
    retrieved = await workcell_service.get(db=db_session, accession_id=created_workcell.accession_id)
    assert retrieved is None

@pytest.mark.asyncio
async def test_remove_non_existent_workcell(db_session: AsyncSession):
    """Test removing a non-existent workcell."""
    non_existent_id = uuid.uuid4()
    result = await workcell_service.remove(db=db_session, accession_id=non_existent_id)
    assert result is None

@pytest.mark.asyncio
async def test_workcell_state_operations(db_session: AsyncSession):
    """Test reading and updating workcell state."""
    workcell_in = WorkcellCreate(name="State Workcell")
    created_workcell = await workcell_service.create(db=db_session, obj_in=workcell_in)

    # Initial state should be None or empty depending on model default,
    # but let's check read_workcell_state behavior
    initial_state = await workcell_service.read_workcell_state(
        db=db_session,
        workcell_accession_id=created_workcell.accession_id,
    )
    assert initial_state is None

    # Update state
    new_state = {"key": "value", "status": "ok"}
    updated = await workcell_service.update_workcell_state(
        db=db_session,
        workcell_accession_id=created_workcell.accession_id,
        state_json=new_state,
    )
    assert updated.latest_state_json == new_state
    assert updated.last_state_update_time is not None

    # Read state again
    read_state = await workcell_service.read_workcell_state(
        db=db_session,
        workcell_accession_id=created_workcell.accession_id,
    )
    assert read_state == new_state

@pytest.mark.asyncio
async def test_update_workcell_state_not_found(db_session: AsyncSession):
    """Test updating state for non-existent workcell raises ValueError."""
    non_existent_id = uuid.uuid4()
    with pytest.raises(ValueError, match=f"WorkcellOrm with ID {non_existent_id} not found"):
        await workcell_service.update_workcell_state(
            db=db_session,
            workcell_accession_id=non_existent_id,
            state_json={"a": 1},
        )

@pytest.mark.asyncio
async def test_read_workcell_state_exception():
    """Test exception handling in read_workcell_state."""
    mock_session = AsyncMock(spec=AsyncSession)
    mock_session.get.side_effect = Exception("DB Error")

    with pytest.raises(Exception, match="DB Error"):
        await workcell_service.read_workcell_state(
            db=mock_session,
            workcell_accession_id=uuid.uuid4(),
        )<|MERGE_RESOLUTION|>--- conflicted
+++ resolved
@@ -66,11 +66,7 @@
     updated_workcell = await workcell_service.update(
         db=db_session,
         db_obj=created_workcell,
-<<<<<<< HEAD
-        obj_in=update_data,
-=======
         obj_in=update_data.model_dump(exclude_unset=True)
->>>>>>> d78493e0
     )
 
     assert updated_workcell.name == "Partially Updated Name"
