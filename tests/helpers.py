--- conflicted
+++ resolved
@@ -297,16 +297,9 @@
         await db_session.flush()
         kwargs["source_repository"] = repo
 
-<<<<<<< HEAD
     # Extract source objects to avoid passing to __init__ (they are init=False)
     fs_source = kwargs.pop("file_system_source", None)
     repo = kwargs.pop("source_repository", None)
-=======
-    # Extract relationships and init=False fields
-    source_repository = kwargs.pop("source_repository", None)
-    file_system_source = kwargs.pop("file_system_source", None)
-    accession_id = kwargs.pop("accession_id", None)
->>>>>>> b2d2f170
 
     # Set required defaults
     defaults = {
