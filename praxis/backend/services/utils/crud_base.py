"""Generic CRUD base class for SQLAlchemy models."""

import inspect
from typing import Generic, TypeVar
from uuid import UUID

from fastapi.encoders import jsonable_encoder
from pydantic import BaseModel
from sqlalchemy import inspect
from sqlalchemy.ext.asyncio import AsyncSession
from sqlalchemy.future import select

from praxis.backend.models.pydantic_internals.filters import SearchFilters
from praxis.backend.services.utils.query_builder import (
  apply_date_range_filters,
  apply_pagination,
  apply_property_filters,
  apply_search_filters,
  apply_sorting,
  apply_specific_id_filters,
)
from praxis.backend.utils.db import Base

ModelType = TypeVar("ModelType", bound=Base)
CreateSchemaType = TypeVar("CreateSchemaType", bound=BaseModel)
UpdateSchemaType = TypeVar("UpdateSchemaType", bound=BaseModel)


class CRUDBase(Generic[ModelType, CreateSchemaType, UpdateSchemaType]):

  """Generic CRUD base class for SQLAlchemy models."""

  def __init__(self, model: type[ModelType]) -> None:
    """CRUD object with default methods to Create, Read, Update, Delete (CRUD).

    Args:
        model (type[ModelType]): The SQLAlchemy model class for which CRUD operations are defined.

    """
    self.model = model

  async def get(self, db: AsyncSession, accession_id: UUID) -> ModelType | None:
    """Get a single object by its primary key.

    Args:
        db (AsyncSession): The database session.
        accession_id (str | UUID): The primary key of the object to retrieve.

    Returns:
        ModelType | None: The retrieved object or None if not found.

    """
    statement = select(self.model).where(self.model.accession_id == accession_id)
    result = await db.execute(statement)
    return result.scalars().first()

  async def get_multi(
    self,
    db: AsyncSession,
    *,
    filters: SearchFilters,
  ) -> list[ModelType]:
    """Get multiple objects with filtering, sorting, and pagination."""
    statement = select(self.model)
    if filters.search_filters:
      statement = apply_search_filters(statement, self.model, filters)
      statement = apply_date_range_filters(
        statement,
        filters,
        self.model.created_at,
      )
      if self.model.properties_json:
        statement = apply_property_filters(
          statement,
          filters,
          self.model.properties_json,
        )
    if filters.sort_by:
      statement = apply_sorting(statement, self.model, filters.sort_by)
    statement = apply_specific_id_filters(statement, filters, self.model)
    statement = apply_pagination(statement, filters)
    result = await db.execute(statement)
    return list(result.scalars().all())

  async def create(self, db: AsyncSession, *, obj_in: CreateSchemaType | dict) -> ModelType:
    """Create a new object."""
<<<<<<< HEAD
    obj_in_data = jsonable_encoder(obj_in)

    # Get the valid constructor parameters for the ORM model
    init_signature = inspect.signature(self.model.__init__)
    valid_params = {p.name for p in init_signature.parameters.values()}

    # Filter the input data to include only keys that are valid constructor parameters
    filtered_data = {key: value for key, value in obj_in_data.items() if key in valid_params}

    db_obj = self.model(**filtered_data)
=======
    if isinstance(obj_in, dict):
      obj_in_data = obj_in
    else:
      obj_in_data = jsonable_encoder(obj_in)
    db_obj = self.model(**obj_in_data)  # type: ignore
>>>>>>> f5bfe558
    db.add(db_obj)
    await db.flush()
    await db.refresh(db_obj)
    return db_obj

  async def update(
    self,
    db: AsyncSession,
    *,
    db_obj: ModelType,
    obj_in: UpdateSchemaType | dict,
  ) -> ModelType:
    """Update an existing object."""
    if isinstance(obj_in, dict):
      update_data = obj_in
    else:
      update_data = obj_in.model_dump(exclude_unset=True)
    for field, value in update_data.items():
      setattr(db_obj, field, value)
    db.add(db_obj)
    await db.flush()
    await db.refresh(db_obj)
    return db_obj

  async def remove(self, db: AsyncSession, *, accession_id: UUID) -> ModelType | None:
    """Delete an object by its primary key."""
    statement = select(self.model).where(self.model.accession_id == accession_id)
    result = await db.execute(statement)
    obj = result.scalars().first()
    if obj:
      await db.delete(obj)
      await db.flush()
    return obj

  async def get_by_name(self, db: AsyncSession, name: str) -> ModelType | None:
    """Retrieve a specific object by its name."""
    statement = select(self.model).filter(self.model.name == name)
    result = await db.execute(statement)
    return result.scalars().first()<|MERGE_RESOLUTION|>--- conflicted
+++ resolved
@@ -84,7 +84,6 @@
 
   async def create(self, db: AsyncSession, *, obj_in: CreateSchemaType | dict) -> ModelType:
     """Create a new object."""
-<<<<<<< HEAD
     obj_in_data = jsonable_encoder(obj_in)
 
     # Get the valid constructor parameters for the ORM model
@@ -95,13 +94,6 @@
     filtered_data = {key: value for key, value in obj_in_data.items() if key in valid_params}
 
     db_obj = self.model(**filtered_data)
-=======
-    if isinstance(obj_in, dict):
-      obj_in_data = obj_in
-    else:
-      obj_in_data = jsonable_encoder(obj_in)
-    db_obj = self.model(**obj_in_data)  # type: ignore
->>>>>>> f5bfe558
     db.add(db_obj)
     await db.flush()
     await db.refresh(db_obj)
