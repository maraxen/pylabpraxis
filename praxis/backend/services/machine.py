# pylint: disable=too-many-arguments, broad-except, fixme, unused-argument, too-many-lines
"""Service layer for Machine Data Management.

praxis/db_services/machine_data_service.py

Service layer for interacting with machine-related data in the database.
This includes Machine Definitions, Machine Instances, and Machine configurations.
"""

import datetime
import uuid
from uuid import UUID

from sqlalchemy import select
from sqlalchemy.ext.asyncio import AsyncSession
from sqlalchemy.orm import joinedload

from praxis.backend.models.orm.machine import (
  MachineCategoryEnum,
  MachineOrm,
  MachineStatusEnum,
)
from praxis.backend.models.pydantic_internals.filters import SearchFilters
from praxis.backend.models.pydantic_internals.machine import MachineCreate, MachineUpdate
from praxis.backend.services.entity_linking import (
  _create_or_link_resource_counterpart_for_machine,
  synchronize_machine_resource_names,
)
from praxis.backend.services.utils.crud_base import CRUDBase
from praxis.backend.services.utils.query_builder import (
  apply_date_range_filters,
  apply_pagination,
  apply_specific_id_filters,
)
from praxis.backend.utils.db_decorator import handle_db_transaction
from praxis.backend.utils.logging import get_logger

logger = get_logger(__name__)


class MachineService(CRUDBase[MachineOrm, MachineCreate, MachineUpdate]):

  """Service for machine-related operations."""

  @handle_db_transaction
  async def create(
    self,
    db: AsyncSession,
    *,
    obj_in: MachineCreate,
  ) -> MachineOrm:
    """Create a new machine in the database."""
    log_prefix = f"Machine (Name: '{obj_in.name}', creating new):"
    logger.info("%s Attempting to create new machine.", log_prefix)

    result = await db.execute(select(MachineOrm).filter(MachineOrm.name == obj_in.name))
    if result.scalar_one_or_none():
      error_message = (
        f"{log_prefix} A machine with name '{obj_in.name}' already exists. Use the update "
        f"function for existing machines."
      )
      logger.error(error_message)
      raise ValueError(error_message)

    # Convert Pydantic model to dict and handle enum conversions
    obj_in_data = obj_in.model_dump()

    # These fields are not part of the ORM constructor and need to be removed.
    obj_in_data.pop("created_at", None)
    obj_in_data.pop("updated_at", None)
    obj_in_data.pop("workcell_id", None)
    obj_in_data.pop("workcell_accession_id", None)
    obj_in_data.pop("has_deck_child", None)
    obj_in_data.pop("has_resource_child", None)
    obj_in_data.pop("resource_def_name", None)
    obj_in_data.pop("resource_properties_json", None)
    obj_in_data.pop("resource_initial_status", None)
    obj_in_data.pop("resource_counterpart_accession_id", None)

    if obj_in_data.get("status") and isinstance(obj_in_data["status"], str):
      obj_in_data["status"] = MachineStatusEnum(obj_in_data["status"])
    if obj_in_data.get("machine_category") and isinstance(obj_in_data["machine_category"], str):
      obj_in_data["machine_category"] = MachineCategoryEnum(obj_in_data["machine_category"])

    machine_orm = await super().create(db=db, obj_in=obj_in_data)
    logger.info("%s Initialized new machine for creation.", log_prefix)

<<<<<<< HEAD
    if obj_in.resource_def_name:
      await _create_or_link_resource_counterpart_for_machine(
        db=db,
        machine_orm=machine_orm,
        resource_counterpart_accession_id=obj_in.resource_counterpart_accession_id,
        resource_definition_name=obj_in.resource_def_name,
        resource_properties_json=obj_in.resource_properties_json,
        resource_status=obj_in.resource_initial_status,
      )
=======
    if obj_in.resource_counterpart_accession_id or obj_in.resource_def_name:
        await _create_or_link_resource_counterpart_for_machine(
            db=db,
            machine_orm=machine_orm,
            resource_counterpart_accession_id=obj_in.resource_counterpart_accession_id,
            resource_definition_name=obj_in.resource_def_name,
            resource_properties_json=obj_in.resource_properties_json,
            resource_status=obj_in.resource_initial_status,
        )
>>>>>>> f5bfe558

    await db.flush()
    await db.refresh(machine_orm)
    if machine_orm.resource_counterpart:
      await db.refresh(machine_orm.resource_counterpart)
    logger.info("%s Successfully committed new machine.", log_prefix)
    return machine_orm

  @handle_db_transaction
  async def update(
    self,
    db: AsyncSession,
    *,
    db_obj: MachineOrm,
    obj_in: MachineUpdate,
  ) -> MachineOrm:
    """Update an existing machine with the provided data."""
    update_data = obj_in if isinstance(obj_in, dict) else obj_in.model_dump(exclude_unset=True)
    log_prefix = f"Machine (ID: {db_obj.accession_id}, updating):"
    logger.info("%s Attempting to update machine.", log_prefix)

    name = update_data.get("name")
    if name is not None and db_obj.name != name:
      existing_name_check = await db.execute(
        select(MachineOrm)
        .filter(MachineOrm.name == name)
        .filter(MachineOrm.accession_id != db_obj.accession_id),
      )
      if existing_name_check.scalar_one_or_none():
        error_message = (
          f"{log_prefix} Cannot update name to '{name}' as it already exists for another machine."
        )
        logger.error(error_message)
        raise ValueError(error_message)
      db_obj.name = name

      await synchronize_machine_resource_names(db, db_obj, name)

    if update_data.get("status") and isinstance(update_data["status"], str):
      update_data["status"] = MachineStatusEnum(update_data["status"])

    updated_machine = await super().update(db=db, db_obj=db_obj, obj_in=update_data)

    logger.info("%s Initialized machine for update.", log_prefix)
    if updated_machine.resource_counterpart is not None:
      await _create_or_link_resource_counterpart_for_machine(
        db=db,
        machine_orm=updated_machine,
        resource_counterpart_accession_id=update_data.get(
          "resource_counterpart_accession_id",
        ),
        resource_definition_name=update_data.get("resource_def_name"),
        resource_properties_json=update_data.get("resource_properties_json"),
        resource_status=update_data.get("resource_initial_status"),
      )

      await db.flush()
      await db.refresh(updated_machine)
      if updated_machine.resource_counterpart:
        await db.refresh(updated_machine.resource_counterpart)
      logger.info("%s Successfully committed updated machine.", log_prefix)
    return updated_machine

  async def get_multi(
    self,
    db: AsyncSession,
    *,
    filters: SearchFilters,
    status: MachineStatusEnum | None = None,
    pylabrobot_class_filter: str | None = None,
    name_filter: str | None = None,
  ) -> list[MachineOrm]:
    """List all machines with optional filtering and pagination."""
    logger.info(
      "Listing machines with filters: %s",
      filters.model_dump_json(),
    )
    stmt = select(self.model).options(joinedload(self.model.resource_counterpart))

    if status:
      stmt = stmt.filter(self.model.status == status)
    if pylabrobot_class_filter:
      stmt = stmt.filter(self.model.fqn.like(f"%{pylabrobot_class_filter}%"))
    if name_filter:
      stmt = stmt.filter(self.model.name.ilike(f"%{name_filter}%"))
    stmt = apply_specific_id_filters(stmt, filters, self.model)
    stmt = apply_date_range_filters(stmt, filters, self.model.created_at)
    stmt = apply_pagination(stmt, filters)
    stmt = stmt.order_by(self.model.name)
    result = await db.execute(stmt)
    machines = list(result.scalars().all())
    logger.info("Found %d machines.", len(machines))
    return machines

  @handle_db_transaction
  async def update_machine_status(
    self,
    db: AsyncSession,
    machine_accession_id: uuid.UUID,
    new_status: MachineStatusEnum,
    status_details: str | None = None,
    current_protocol_run_accession_id: uuid.UUID | None = None,
  ) -> MachineOrm | None:
    """Update the status of a specific machine."""
    logger.info(
      "Attempting to update status for machine ID %s to '%s'.",
      machine_accession_id,
      new_status.value,
    )
    machine_orm = await self.get(db, accession_id=machine_accession_id)
    if not machine_orm:
      logger.warning(
        "Machine with ID %s not found for status update.",
        machine_accession_id,
      )
      return None

    logger.debug(
      "Machine '%s' (ID: %s) status changing from '%s' to '%s'.",
      machine_orm.name,
      machine_accession_id,
      machine_orm.status.value,
      new_status.value,
    )
    machine_orm.status = new_status
    machine_orm.status_details = status_details

    if new_status == MachineStatusEnum.IN_USE:
      machine_orm.current_protocol_run_accession_id = current_protocol_run_accession_id
      logger.debug(
        "Machine '%s' (ID: %s) set to IN_USE with protocol run GUID: %s.",
        machine_orm.name,
        machine_accession_id,
        current_protocol_run_accession_id,
      )
    elif machine_orm.current_protocol_run_accession_id == current_protocol_run_accession_id:
      machine_orm.current_protocol_run_accession_id = None
      logger.debug(
        "Machine '%s' (ID: %s) protocol run GUID cleared as it matches the "
        "current one and status is no longer IN_USE.",
        machine_orm.name,
        machine_accession_id,
      )

    if new_status != MachineStatusEnum.OFFLINE:
      machine_orm.last_seen_online = datetime.datetime.now(datetime.timezone.utc)
      logger.debug(
        "Machine '%s' (ID: %s) last seen online updated.",
        machine_orm.name,
        machine_accession_id,
      )

    await db.flush()
    await db.refresh(machine_orm)
    logger.info(
      "Successfully updated status for machine ID %s to '%s'.",
      machine_accession_id,
      new_status.value,
    )
    return machine_orm

  @handle_db_transaction
  async def remove(self, db: AsyncSession, *, accession_id: UUID) -> MachineOrm | None:
    """Delete a specific machine by its ID."""
    logger.info("Attempting to delete machine with ID: %s.", accession_id)
    machine_orm = await super().remove(db, accession_id=accession_id)
    if not machine_orm:
      logger.warning("Machine with ID %s not found for deletion.", accession_id)
      return None
    logger.info(
      "Successfully deleted machine ID %s: '%s'.",
      accession_id,
      machine_orm.name,
    )
    return machine_orm


machine_service = MachineService(MachineOrm)<|MERGE_RESOLUTION|>--- conflicted
+++ resolved
@@ -85,17 +85,6 @@
     machine_orm = await super().create(db=db, obj_in=obj_in_data)
     logger.info("%s Initialized new machine for creation.", log_prefix)
 
-<<<<<<< HEAD
-    if obj_in.resource_def_name:
-      await _create_or_link_resource_counterpart_for_machine(
-        db=db,
-        machine_orm=machine_orm,
-        resource_counterpart_accession_id=obj_in.resource_counterpart_accession_id,
-        resource_definition_name=obj_in.resource_def_name,
-        resource_properties_json=obj_in.resource_properties_json,
-        resource_status=obj_in.resource_initial_status,
-      )
-=======
     if obj_in.resource_counterpart_accession_id or obj_in.resource_def_name:
         await _create_or_link_resource_counterpart_for_machine(
             db=db,
@@ -105,7 +94,6 @@
             resource_properties_json=obj_in.resource_properties_json,
             resource_status=obj_in.resource_initial_status,
         )
->>>>>>> f5bfe558
 
     await db.flush()
     await db.refresh(machine_orm)
