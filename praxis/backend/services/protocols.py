--- conflicted
+++ resolved
@@ -48,18 +48,7 @@
   @handle_db_transaction
   async def create(self, db: AsyncSession, *, obj_in: ProtocolRunCreate) -> ProtocolRunOrm:
     """Create a new protocol run instance."""
-<<<<<<< HEAD
-=======
-    # Validate that the protocol definition exists.
-    stmt = select(FunctionProtocolDefinitionOrm).filter_by(
-        accession_id=obj_in.top_level_protocol_definition_accession_id
-    )
-    result = await db.execute(stmt)
-    if result.scalar_one_or_none() is None:
-        raise ValueError("Protocol definition not found.")
-
-    run_accession_id = uuid7()
->>>>>>> ccb42ea2
+
     logger.info(
       "Creating new protocol run with GUID '%s' for definition ID %s.",
       obj_in.run_accession_id,
